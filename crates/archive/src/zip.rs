--- conflicted
+++ resolved
@@ -33,19 +33,11 @@
 
     /// Initiate fetching of a Node zip archive from the given URL, returning
     /// a `Remote` data source.
-<<<<<<< HEAD
-    pub fn fetch(url: &str, cache_file: &Path) -> Result<Box<dyn Archive>, failure::Error> {
-        let (status, _, mut response) = attohttpc::get(url).send()?.split();
-
-        if !status.is_success() {
-            return Err(super::HttpError { code: status }.into());
-=======
     pub fn fetch(url: &str, cache_file: &Path) -> Result<Box<dyn Archive>, ArchiveError> {
         let (status, _, mut response) = attohttpc::get(url).send()?.split();
 
         if !status.is_success() {
             return Err(ArchiveError::HttpError(status));
->>>>>>> 8e5a7227
         }
 
         {
